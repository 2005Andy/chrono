// =============================================================================
// PROJECT CHRONO - http://projectchrono.org
//
// Copyright (c) 2019 projectchrono.org
// All rights reserved.
//
// Use of this source code is governed by a BSD-style license that can be found
// in the LICENSE file at the top level of the distribution and at
// http://projectchrono.org/license-chrono.txt.
//
// =============================================================================
// Authors: Asher Elmquist
// =============================================================================
//
// Container class for a lidar sensor
//
// =============================================================================

#include "chrono_sensor/ChLidarSensor.h"
#include "chrono_sensor/filters/ChFilterLidarReduce.h"
#include "chrono_sensor/filters/ChFilterLidarIntensityClip.h"
#include "chrono_sensor/filters/ChFilterOptixRender.h"

namespace chrono {
namespace sensor {

// -----------------------------------------------------------------------------
// Constructor
// -----------------------------------------------------------------------------
CH_SENSOR_API ChLidarSensor::ChLidarSensor(
    std::shared_ptr<chrono::ChBody> parent,
    float updateRate,
    chrono::ChFrame<double> offsetPose,
    unsigned int w,               // image width
    unsigned int h,               // image height
    float hFOV,                   // horizontal field of view
    float max_vertical_angle,     // highest vertical angle
    float min_vertical_angle,     // lowest ray angle
    float max_distance,           // maximum distance for lidar
    std::string beam_shape,       // beam shape, only rectangular and eliptical are supported
    unsigned int sample_radius,   // radius of the beam samples
    float vert_divergence_angle,  // vertical divergence angle of the beam
    float hori_divergence_angle,  // horizontal divergence angle of the beam
    LidarReturnMode return_mode,  // return mode of the lidar
    LidarModelType lidar_model,   // lidar model for generating data
    float clip_near  // minimum return distance, for making nearby objects transparent when placed inside housing
    )
    : m_sample_radius(sample_radius),
      m_vert_divergence_angle(vert_divergence_angle),
      m_hori_divergence_angle(hori_divergence_angle),
      m_return_mode(return_mode),
      m_hFOV(hFOV),
      m_max_vert_angle(max_vertical_angle),
      m_min_vert_angle(min_vertical_angle),
      m_max_distance(max_distance),
      m_model_type(lidar_model),
      m_clip_near(clip_near),
      ChOptixSensor(parent, updateRate, offsetPose, w * (2 * sample_radius - 1), h * (2 * sample_radius - 1)) {
    
    // RT_OBJECTTYPE does not include string, current solution is to represent beam_shape as int, 0=ellipse, 1=rectangle
    if (beam_shape == "ellipse"){
        m_beam_shape = 0;
    } else if( beam_shape == "rectangle"){
        m_beam_shape = 1;
    } else {
        throw std::invalid_argument("beam shape not supported");
    }
    // set the program to match the model requested
<<<<<<< HEAD
    switch (lidar_model) {
        default:  // same as RAYCAST
            // select if we should use multisample ray casting method
            if (sample_radius > 1) {
                m_program_string = {"lidar", "multi_sample"};
//                m_program_string = {"lidar", "spherical"};
                m_ray_launch_params.push_back(std::make_tuple<std::string, RTobjecttype, void*>(
                    "beam_shape", RT_OBJECTTYPE_INT, &m_beam_shape));
                m_ray_launch_params.push_back(std::make_tuple<std::string, RTobjecttype, void*>(
                    "vert_divergence_angle", RT_OBJECTTYPE_FLOAT, &m_vert_divergence_angle));
                m_ray_launch_params.push_back(std::make_tuple<std::string, RTobjecttype, void*>(
                    "hori_divergence_angle", RT_OBJECTTYPE_FLOAT, &m_hori_divergence_angle));
                m_ray_launch_params.push_back(std::make_tuple<std::string, RTobjecttype, void*>(
                    "ray_samples", RT_OBJECTTYPE_INT, &m_sample_radius));
                m_filters.push_back(
                    chrono_types::make_shared<ChFilterLidarReduce>(return_mode, sample_radius, "lidar reduction"));
=======
    // select if we should use multisample ray casting method
    if (sample_radius > 1) {
        m_program_string = {"lidar", "multi_sample"};
        m_ray_launch_params.push_back(std::make_tuple<std::string, RTobjecttype, void*>(
            "divergence_angle", RT_OBJECTTYPE_FLOAT, &m_divergence_angle));
        m_ray_launch_params.push_back(std::make_tuple<std::string, RTobjecttype, void*>(
            "ray_samples", RT_OBJECTTYPE_INT, &m_sample_radius));
        m_filters.push_back(
            chrono_types::make_shared<ChFilterLidarReduce>(return_mode, sample_radius, "lidar reduction"));
>>>>>>> 79bdf4b2

    } else {
        m_program_string = {"lidar", "spherical"};
    }

    m_buffer_format = RT_FORMAT_FLOAT2;

    // list of parameters to pass to the ray generation program
    m_ray_launch_params.push_back(
        std::make_tuple<std::string, RTobjecttype, void*>("hFOV", RT_OBJECTTYPE_FLOAT, &m_hFOV));

    m_ray_launch_params.push_back(
        std::make_tuple<std::string, RTobjecttype, void*>("max_vert_angle", RT_OBJECTTYPE_FLOAT, &m_max_vert_angle));

    m_ray_launch_params.push_back(
        std::make_tuple<std::string, RTobjecttype, void*>("min_vert_angle", RT_OBJECTTYPE_FLOAT, &m_min_vert_angle));

    m_ray_launch_params.push_back(
        std::make_tuple<std::string, RTobjecttype, void*>("max_distance", RT_OBJECTTYPE_FLOAT, &m_max_distance));

    m_ray_launch_params.push_back(
        std::make_tuple<std::string, RTobjecttype, void*>("clip_near", RT_OBJECTTYPE_FLOAT, &m_clip_near));

    SetCollectionWindow(0);
    SetLag(1 / updateRate);
}
// -----------------------------------------------------------------------------
// Destructor
// -----------------------------------------------------------------------------
CH_SENSOR_API ChLidarSensor::~ChLidarSensor() {}

}  // namespace sensor
}  // namespace chrono<|MERGE_RESOLUTION|>--- conflicted
+++ resolved
@@ -66,7 +66,6 @@
         throw std::invalid_argument("beam shape not supported");
     }
     // set the program to match the model requested
-<<<<<<< HEAD
     switch (lidar_model) {
         default:  // same as RAYCAST
             // select if we should use multisample ray casting method
@@ -83,17 +82,6 @@
                     "ray_samples", RT_OBJECTTYPE_INT, &m_sample_radius));
                 m_filters.push_back(
                     chrono_types::make_shared<ChFilterLidarReduce>(return_mode, sample_radius, "lidar reduction"));
-=======
-    // select if we should use multisample ray casting method
-    if (sample_radius > 1) {
-        m_program_string = {"lidar", "multi_sample"};
-        m_ray_launch_params.push_back(std::make_tuple<std::string, RTobjecttype, void*>(
-            "divergence_angle", RT_OBJECTTYPE_FLOAT, &m_divergence_angle));
-        m_ray_launch_params.push_back(std::make_tuple<std::string, RTobjecttype, void*>(
-            "ray_samples", RT_OBJECTTYPE_INT, &m_sample_radius));
-        m_filters.push_back(
-            chrono_types::make_shared<ChFilterLidarReduce>(return_mode, sample_radius, "lidar reduction"));
->>>>>>> 79bdf4b2
 
     } else {
         m_program_string = {"lidar", "spherical"};
