--- conflicted
+++ resolved
@@ -32,11 +32,7 @@
     double rd16 = rd8 * rd8;
     double rd18 = rd10 * rd8;
 
-<<<<<<< HEAD
-    float ru = (float)(1 + params.a0 * rd2 + 
-=======
     float ru = (float)(1.0 + params.a0 * rd2 + 
->>>>>>> 20facc00
         params.a1 * rd4 +
         params.a2 * rd6 + 
         params.a3 * rd8 +
@@ -66,29 +62,15 @@
         float2 d_normalized = d / focal;
         float rd = sqrtf(d_normalized.x * d_normalized.x + d_normalized.y * d_normalized.y);
         float ru = tanf(rd * camera.hFOV) / (2 * tanf(camera.hFOV / 2.0));
-<<<<<<< HEAD
-        float ru_max = tanf(camera.hFOV) / (2 * tanf(camera.hFOV / 2.0));
-        // d.x = d.x * (ru / ru_max) / rd;
-        // d.y = d.y * (ru / ru_max) / rd;
-        d.x = d.x * (ru / rd);
-        d.y = d.y * (ru / rd);
-=======
         d = d_normalized * (ru / rd) * focal;
 
->>>>>>> 20facc00
     } else if (camera.lens_model == RADIAL) {
         float focal = 1.f / tanf(camera.hFOV / 2.0);
         float recip_focal = tanf(camera.hFOV / 2.0);
         float2 d_normalized = d * recip_focal;
         float rd2 = d_normalized.x * d_normalized.x + d_normalized.y * d_normalized.y;
         float distortion_ratio = radial_function(rd2,camera.lens_parameters);
-<<<<<<< HEAD
-        d_normalized.x = d_normalized.x * distortion_ratio;
-        d_normalized.y = d_normalized.y * distortion_ratio;
-        d = d_normalized * focal;
-=======
         d = d_normalized * distortion_ratio * focal;
->>>>>>> 20facc00
     }
 
     if (camera.super_sample_factor > 1) {
@@ -165,34 +147,19 @@
     d.y *= (float)(screen.y) / (float)(screen.x);  // correct for the aspect ratio
 
     if (camera.lens_model == FOV_LENS && ((d.x) > 1e-5 || abs(d.y) > 1e-5)) {
-<<<<<<< HEAD
-        float rd = sqrtf(d.x * d.x + d.y * d.y);
-        float ru = tanf(rd * camera.hFOV / 2.0) / (2 * tanf(camera.hFOV / 4.0));
-        float ru_max = tanf(camera.hFOV / 2.0) / (2 * tanf(camera.hFOV / 4.0));
-
-        d.x = d.x * (ru / ru_max) / rd;  //(r2 / r1) / scaled_extent;
-        d.y = d.y * (ru / ru_max) / rd;  //* (r2 / r1) / scaled_extent;
-=======
         float focal = 1.f / tanf(camera.hFOV / 2.0);
         float2 d_normalized = d / focal;
         float rd = sqrtf(d_normalized.x * d_normalized.x + d_normalized.y * d_normalized.y);
         float ru = tanf(rd * camera.hFOV) / (2 * tanf(camera.hFOV / 2.0));
         d = d_normalized * (ru / rd) * focal;
 
->>>>>>> 20facc00
     } else if (camera.lens_model == RADIAL) {
         float focal = 1.f / tanf(camera.hFOV / 2.0);
         float recip_focal = tanf(camera.hFOV / 2.0);
         float2 d_normalized = d * recip_focal;
         float rd2 = d_normalized.x * d_normalized.x + d_normalized.y * d_normalized.y;
         float distortion_ratio = radial_function(rd2,camera.lens_parameters);
-<<<<<<< HEAD
-        d_normalized.x = d_normalized.x * distortion_ratio;
-        d_normalized.y = d_normalized.y * distortion_ratio;
-        d = d_normalized * focal;
-=======
         d = d_normalized * distortion_ratio * focal;
->>>>>>> 20facc00
     }
 
     // const float t_frac = 0;  // 0-1 between start and end time of the camera (chosen here)
